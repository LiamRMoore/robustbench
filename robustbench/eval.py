import warnings
from argparse import Namespace
from pathlib import Path
from typing import Dict, Optional, Sequence, Tuple, Union

import numpy as np
import pandas as pd
import torch
import random
from autoattack import AutoAttack
from torch import nn
from tqdm import tqdm

from robustbench.data import CORRUPTIONS, load_clean_dataset, \
    CORRUPTION_DATASET_LOADERS
from robustbench.model_zoo.enums import BenchmarkDataset, ThreatModel
from robustbench.utils import clean_accuracy, load_model, parse_args, update_json
from robustbench.model_zoo import model_dicts as all_models


def benchmark(model: Union[nn.Module, Sequence[nn.Module]],
              n_examples: int = 10000,
              dataset: Union[str,
                             BenchmarkDataset] = BenchmarkDataset.cifar_10,
              threat_model: Union[str, ThreatModel] = ThreatModel.Linf,
              to_disk: bool = False,
              model_name: Optional[str] = None,
              data_dir: str = "./data",
              device: Optional[Union[torch.device,
                                     Sequence[torch.device]]] = None,
              batch_size: int = 32,
              eps: Optional[float] = None,
              log_path: Optional[str] = None) -> Tuple[float, float]:
    """Benchmarks the given model(s).

    It is possible to benchmark on 3 different threat models, and to save the results on disk. In
    the future benchmarking multiple models in parallel is going to be possible.

    :param model: The model to benchmark.
    :param n_examples: The number of examples to use to benchmark the model.
    :param dataset: The dataset to use to benchmark. Must be one of {cifar10, cifar100}
    :param threat_model: The threat model to use to benchmark, must be one of {L2, Linf
    corruptions}
    :param to_disk: Whether the results must be saved on disk as .json.
    :param model_name: The name of the model to use to save the results. Must be specified if
    to_json is True.
    :param data_dir: The directory where the dataset is or where the dataset must be downloaded.
    :param device: The device to run the computations.
    :param batch_size: The batch size to run the computations. The larger, the faster the
    evaluation.
    :param eps: The epsilon to use for L2 and Linf threat models. Must not be specified for
    corruptions threat model.

    :return: A Tuple with the clean accuracy and the accuracy in the given threat model.
    """
    if isinstance(model, Sequence) or isinstance(device, Sequence):
        # Multiple models evaluation in parallel not yet implemented
        raise NotImplementedError

    try:
        if model.training:
            warnings.warn(Warning("The given model is *not* in eval mode."))
    except AttributeError:
        warnings.warn(
            Warning(
                "It is not possible to asses if the model is in eval mode"))

    dataset_: BenchmarkDataset = BenchmarkDataset(dataset)
    threat_model_: ThreatModel = ThreatModel(threat_model)

    device = device or torch.device("cpu")
    model = model.to(device)

<<<<<<< HEAD
    clean_x_test, clean_y_test = load_clean_dataset(dataset_, n_examples, data_dir)
=======
    if dataset == 'imagenet':
        prepr = all_models[dataset_][threat_model_][model_name]['preprocessing']
    else:
        prepr = 'none'
    
    clean_x_test, clean_y_test = load_clean_dataset(dataset_, n_examples,
        data_dir, prepr)
>>>>>>> e1a78cfa

    accuracy = clean_accuracy(model,
                              clean_x_test,
                              clean_y_test,
                              batch_size=batch_size,
                              device=device)
    print(f'Clean accuracy: {accuracy:.2%}')
    
    if threat_model_ in {ThreatModel.Linf, ThreatModel.L2}:
        if eps is None:
            raise ValueError(
                "If the threat model is L2 or Linf, `eps` must be specified.")

        adversary = AutoAttack(model,
                               norm=threat_model_.value,
                               eps=eps,
                               version='standard',
<<<<<<< HEAD
                               device=device,
                               log_path=log_path)
        x_adv = adversary.run_standard_evaluation(clean_x_test,
                                                  clean_y_test,
                                                  bs=batch_size)
=======
                               device=device)
        x_adv = adversary.run_standard_evaluation(clean_x_test, clean_y_test, bs=batch_size)
>>>>>>> e1a78cfa
        adv_accuracy = clean_accuracy(model,
                                      x_adv,
                                      clean_y_test,
                                      batch_size=batch_size,
                                      device=device)
    elif threat_model_ == ThreatModel.corruptions:
        corruptions = CORRUPTIONS
        print(f"Evaluating over {len(corruptions)} corruptions")
        # Save into a dict to make a Pandas DF with nested index
        adv_accuracy = corruptions_evaluation(batch_size, data_dir, dataset_,
                                              device, model, n_examples,
                                              to_disk, prepr, model_name)
    else:
        raise NotImplementedError
    print(f'Adversarial accuracy: {adv_accuracy:.2%}')

    if to_disk:
        if model_name is None:
            raise ValueError(
                "If `to_disk` is True, `model_name` should be specified.")

        update_json(dataset_, threat_model_, model_name, accuracy,
                    adv_accuracy, eps)

    return accuracy, adv_accuracy


def corruptions_evaluation(batch_size: int, data_dir: str,
                           dataset: BenchmarkDataset, device: torch.device,
                           model: nn.Module, n_examples: int, to_disk: bool,
                           prepr: str, model_name: Optional[str]) -> float:
    if to_disk and model_name is None:
        raise ValueError(
            "If `to_disk` is True, `model_name` should be specified.")

    corruptions = CORRUPTIONS
    model_results_dict: Dict[Tuple[str, int], float] = {}
    for corruption in tqdm(corruptions):
        for severity in range(1, 6):
            x_corrupt, y_corrupt = CORRUPTION_DATASET_LOADERS[dataset](
                n_examples,
                severity,
                data_dir,
                shuffle=False,
                corruptions=[corruption],
                prepr=prepr)

            corruption_severity_accuracy = clean_accuracy(
                model,
                x_corrupt,
                y_corrupt,
                batch_size=batch_size,
                device=device)
            print('corruption={}, severity={}: {:.2%} accuracy'.format(
                corruption, severity, corruption_severity_accuracy))

            model_results_dict[(corruption,
                                severity)] = corruption_severity_accuracy

    model_results = pd.DataFrame(model_results_dict, index=[model_name])
    adv_accuracy = model_results.values.mean()

    if not to_disk:
        return adv_accuracy

    # Save disaggregated results on disk
    existing_results_path = Path(
        "model_info"
    ) / dataset.value / "corruptions" / "unaggregated_results.csv"
    if not existing_results_path.parent.exists():
        existing_results_path.parent.mkdir(parents=True, exist_ok=True)
    try:
        existing_results = pd.read_csv(existing_results_path,
                                       header=[0, 1],
                                       index_col=0)
        existing_results.columns = existing_results.columns.set_levels([
            existing_results.columns.levels[0],
            existing_results.columns.levels[1].astype(int)
        ])
        full_results = pd.concat([existing_results, model_results])
    except FileNotFoundError:
        full_results = model_results
    full_results.to_csv(existing_results_path)

    return adv_accuracy


def main(args: Namespace) -> None:
    torch.manual_seed(args.seed)
    torch.cuda.manual_seed(args.seed)
    np.random.seed(args.seed)
    random.seed(args.seed)

    model = load_model(args.model_name,
                       model_dir=args.model_dir,
                       dataset=args.dataset,
                       threat_model=args.threat_model)

    model.eval()

    device = torch.device(args.device)
    benchmark(model,
              n_examples=args.n_ex,
              dataset=args.dataset,
              threat_model=args.threat_model,
              to_disk=args.to_disk,
              model_name=args.model_name,
              data_dir=args.data_dir,
              device=device,
              batch_size=args.batch_size,
              eps=args.eps)


if __name__ == '__main__':
    # Example:
    # python -m robustbench.eval --n_ex=5000 --dataset=imagenet --threat_model=Linf \
    #                            --model_name=Salman2020Do_R18 --data_dir=/tmldata1/andriush/imagenet/val \
    #                            --batch_size=128 --eps=0.0156862745
    args_ = parse_args()
    main(args_)<|MERGE_RESOLUTION|>--- conflicted
+++ resolved
@@ -71,9 +71,6 @@
     device = device or torch.device("cpu")
     model = model.to(device)
 
-<<<<<<< HEAD
-    clean_x_test, clean_y_test = load_clean_dataset(dataset_, n_examples, data_dir)
-=======
     if dataset == 'imagenet':
         prepr = all_models[dataset_][threat_model_][model_name]['preprocessing']
     else:
@@ -81,7 +78,6 @@
     
     clean_x_test, clean_y_test = load_clean_dataset(dataset_, n_examples,
         data_dir, prepr)
->>>>>>> e1a78cfa
 
     accuracy = clean_accuracy(model,
                               clean_x_test,
@@ -99,16 +95,9 @@
                                norm=threat_model_.value,
                                eps=eps,
                                version='standard',
-<<<<<<< HEAD
                                device=device,
                                log_path=log_path)
-        x_adv = adversary.run_standard_evaluation(clean_x_test,
-                                                  clean_y_test,
-                                                  bs=batch_size)
-=======
-                               device=device)
         x_adv = adversary.run_standard_evaluation(clean_x_test, clean_y_test, bs=batch_size)
->>>>>>> e1a78cfa
         adv_accuracy = clean_accuracy(model,
                                       x_adv,
                                       clean_y_test,
