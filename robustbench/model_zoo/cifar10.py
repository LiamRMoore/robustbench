from collections import OrderedDict

import torch
import torch.nn.functional as F
from torch import nn

from robustbench.model_zoo.architectures.dm_wide_resnet import CIFAR10_MEAN, CIFAR10_STD, \
    DMWideResNet, Swish, DMPreActResNet
from robustbench.model_zoo.architectures.resnet import Bottleneck, BottleneckChen2020AdversarialNet, \
    PreActBlock, \
    PreActBlockV2, PreActResNet, ResNet, ResNet18
from robustbench.model_zoo.architectures.resnext import CifarResNeXt, \
    ResNeXtBottleneck
from robustbench.model_zoo.architectures.wide_resnet import WideResNet
from robustbench.model_zoo.enums import ThreatModel


class Hendrycks2020AugMixResNeXtNet(CifarResNeXt):
    def __init__(self, depth=29, num_classes=10, cardinality=4, base_width=32):
        super().__init__(ResNeXtBottleneck,
                         depth=depth,
                         num_classes=num_classes,
                         cardinality=cardinality,
                         base_width=base_width)
        self.register_buffer('mu', torch.tensor([0.5] * 3).view(1, 3, 1, 1))
        self.register_buffer('sigma', torch.tensor([0.5] * 3).view(1, 3, 1, 1))

    def forward(self, x):
        x = (x - self.mu) / self.sigma
        return super().forward(x)


class Hendrycks2020AugMixWRNNet(WideResNet):
    def __init__(self, depth=40, widen_factor=2):
        super().__init__(depth=depth,
                         widen_factor=widen_factor,
                         sub_block1=False)
        self.register_buffer('mu', torch.tensor([0.5] * 3).view(1, 3, 1, 1))
        self.register_buffer('sigma', torch.tensor([0.5] * 3).view(1, 3, 1, 1))

    def forward(self, x):
        x = (x - self.mu) / self.sigma
        return super().forward(x)


class Hendrycks2019UsingNet(WideResNet):
    def __init__(self, depth=28, widen_factor=10):
        super(Hendrycks2019UsingNet, self).__init__(depth=depth,
                                                    widen_factor=widen_factor,
                                                    sub_block1=False)

    def forward(self, x):
        x = 2. * x - 1.
        return super(Hendrycks2019UsingNet, self).forward(x)


class Rice2020OverfittingNet(WideResNet):
    def __init__(self, depth=34, widen_factor=20):
        super(Rice2020OverfittingNet, self).__init__(depth=depth,
                                                     widen_factor=widen_factor,
                                                     sub_block1=False)
        self.register_buffer(
            'mu',
            torch.tensor([0.4914, 0.4822, 0.4465]).view(1, 3, 1, 1))
        self.register_buffer(
            'sigma',
            torch.tensor([0.2471, 0.2435, 0.2616]).view(1, 3, 1, 1))

    def forward(self, x):
        x = (x - self.mu) / self.sigma
        return super(Rice2020OverfittingNet, self).forward(x)


class Engstrom2019RobustnessNet(ResNet):
    def __init__(self):
        super(Engstrom2019RobustnessNet,
              self).__init__(Bottleneck, [3, 4, 6, 3])
        self.register_buffer(
            'mu',
            torch.tensor([0.4914, 0.4822, 0.4465]).view(1, 3, 1, 1))
        self.register_buffer(
            'sigma',
            torch.tensor([0.2023, 0.1994, 0.2010]).view(1, 3, 1, 1))

    def forward(self, x):
        x = (x - self.mu) / self.sigma
        return super(Engstrom2019RobustnessNet, self).forward(x)


class Chen2020AdversarialNet(nn.Module):
    def __init__(self):
        super(Chen2020AdversarialNet, self).__init__()
        self.branch1 = ResNet(BottleneckChen2020AdversarialNet, [3, 4, 6, 3])
        self.branch2 = ResNet(BottleneckChen2020AdversarialNet, [3, 4, 6, 3])
        self.branch3 = ResNet(BottleneckChen2020AdversarialNet, [3, 4, 6, 3])

        self.models = [self.branch1, self.branch2, self.branch3]

        self.register_buffer(
            'mu',
            torch.tensor([0.485, 0.456, 0.406]).view(1, 3, 1, 1))
        self.register_buffer(
            'sigma',
            torch.tensor([0.229, 0.224, 0.225]).view(1, 3, 1, 1))

    def forward(self, x):
        out = (x - self.mu) / self.sigma

        out1 = self.branch1(out)
        out2 = self.branch2(out)
        out3 = self.branch3(out)

        prob1 = torch.softmax(out1, dim=1)
        prob2 = torch.softmax(out2, dim=1)
        prob3 = torch.softmax(out3, dim=1)

        return (prob1 + prob2 + prob3) / 3


class Pang2020BoostingNet(WideResNet):
    def __init__(self, depth=34, widen_factor=20):
        super(Pang2020BoostingNet, self).__init__(depth=depth,
                                                  widen_factor=widen_factor,
                                                  sub_block1=True,
                                                  bias_last=False)
        self.register_buffer(
            'mu',
            torch.tensor([0.4914, 0.4822, 0.4465]).view(1, 3, 1, 1))
        self.register_buffer(
            'sigma',
            torch.tensor([0.2471, 0.2435, 0.2616]).view(1, 3, 1, 1))

    def forward(self, x):
        x = (x - self.mu) / self.sigma
        out = self.conv1(x)
        out = self.block1(out)
        out = self.block2(out)
        out = self.block3(out)
        out = self.relu(self.bn1(out))
        out = F.avg_pool2d(out, 8)
        out = out.view(-1, self.nChannels)
        out = F.normalize(out, p=2, dim=1)
        for _, module in self.fc.named_modules():
            if isinstance(module, nn.Linear):
                module.weight.data = F.normalize(module.weight, p=2, dim=1)
        return self.fc(out)


class Wong2020FastNet(PreActResNet):
    def __init__(self):
        super(Wong2020FastNet, self).__init__(PreActBlock, [2, 2, 2, 2])
        self.register_buffer(
            'mu',
            torch.tensor([0.4914, 0.4822, 0.4465]).view(1, 3, 1, 1))
        self.register_buffer(
            'sigma',
            torch.tensor([0.2471, 0.2435, 0.2616]).view(1, 3, 1, 1))

    def forward(self, x):
        x = (x - self.mu) / self.sigma
        return super(Wong2020FastNet, self).forward(x)


class Ding2020MMANet(WideResNet):
    """
    See the appendix of the LICENSE file specifically for this model.
    """
    def __init__(self, depth=28, widen_factor=4):
        super(Ding2020MMANet, self).__init__(depth=depth,
                                             widen_factor=widen_factor,
                                             sub_block1=False)

    def forward(self, x):
        mu = x.mean(dim=(1, 2, 3), keepdim=True)
        std = x.std(dim=(1, 2, 3), keepdim=True)
        std_min = torch.ones_like(std) / (x.shape[1] * x.shape[2] *
                                          x.shape[3])**.5
        x = (x - mu) / torch.max(std, std_min)
        return super(Ding2020MMANet, self).forward(x)


class Augustin2020AdversarialNet(ResNet):
    def __init__(self):
        super(Augustin2020AdversarialNet,
              self).__init__(Bottleneck, [3, 4, 6, 3])
        self.register_buffer(
            'mu',
            torch.tensor(
                [0.4913997551666284, 0.48215855929893703,
                 0.4465309133731618]).view(1, 3, 1, 1))
        self.register_buffer(
            'sigma',
            torch.tensor(
                [0.24703225141799082, 0.24348516474564,
                 0.26158783926049628]).view(1, 3, 1, 1))

    def forward(self, x):
        x = (x - self.mu) / self.sigma
        return super(Augustin2020AdversarialNet, self).forward(x)


class Augustin2020AdversarialWideNet(WideResNet):
    def __init__(self, depth=34, widen_factor=10):
        super(Augustin2020AdversarialWideNet, self).__init__(depth=depth,
            widen_factor=widen_factor, sub_block1=False)
        self.register_buffer(
            'mu',
            torch.tensor(
                [0.4913997551666284, 0.48215855929893703,
                 0.4465309133731618]).view(1, 3, 1, 1))
        self.register_buffer(
            'sigma',
            torch.tensor(
                [0.24703225141799082, 0.24348516474564,
                 0.26158783926049628]).view(1, 3, 1, 1))

    def forward(self, x):
        x = (x - self.mu) / self.sigma
        return super(Augustin2020AdversarialWideNet, self).forward(x)


class Rice2020OverfittingNetL2(PreActResNet):
    def __init__(self):
        super(Rice2020OverfittingNetL2, self).__init__(PreActBlockV2,
                                                       [2, 2, 2, 2],
                                                       bn_before_fc=True)
        self.register_buffer(
            'mu',
            torch.tensor([0.4914, 0.4822, 0.4465]).view(1, 3, 1, 1))
        self.register_buffer(
            'sigma',
            torch.tensor([0.2471, 0.2435, 0.2616]).view(1, 3, 1, 1))

    def forward(self, x):
        x = (x - self.mu) / self.sigma
        return super(Rice2020OverfittingNetL2, self).forward(x)


class Rony2019DecouplingNet(WideResNet):
    def __init__(self, depth=28, widen_factor=10):
        super(Rony2019DecouplingNet, self).__init__(depth=depth,
                                                    widen_factor=widen_factor,
                                                    sub_block1=False)
        self.register_buffer(
            'mu',
            torch.tensor([0.491, 0.482, 0.447]).view(1, 3, 1, 1))
        self.register_buffer(
            'sigma',
            torch.tensor([0.247, 0.243, 0.262]).view(1, 3, 1, 1))

    def forward(self, x):
        x = (x - self.mu) / self.sigma
        return super(Rony2019DecouplingNet, self).forward(x)


class Kireev2021EffectivenessNet(PreActResNet):
    def __init__(self):
        super(Kireev2021EffectivenessNet, self).__init__(PreActBlockV2,
                                                         [2, 2, 2, 2],
                                                         bn_before_fc=True)
        self.register_buffer(
            'mu',
            torch.tensor([0.4914, 0.4822, 0.4465]).view(1, 3, 1, 1))
        self.register_buffer(
            'sigma',
            torch.tensor([0.2471, 0.2435, 0.2616]).view(1, 3, 1, 1))

    def forward(self, x):
        x = (x - self.mu) / self.sigma
        return super(Kireev2021EffectivenessNet, self).forward(x)


class Chen2020EfficientNet(WideResNet):
    def __init__(self, depth=34, widen_factor=10):
        super().__init__(depth=depth,
                         widen_factor=widen_factor,
                         sub_block1=True)
        self.register_buffer(
            'mu',
            torch.tensor([0.4914, 0.4822, 0.4465]).view(1, 3, 1, 1))
        self.register_buffer(
            'sigma',
            torch.tensor([0.2471, 0.2435, 0.2616]).view(1, 3, 1, 1))

    def forward(self, x):
        x = (x - self.mu) / self.sigma
        return super().forward(x)


linf = OrderedDict(
    [
        ('Andriushchenko2020Understanding', {
            'model':
            lambda: PreActResNet(PreActBlock, [2, 2, 2, 2]),
            'gdrive_id':
            '1Uyvprd98bIyxfMjLdCZwm-NEJ-6GMVis',
        }),
        ('Carmon2019Unlabeled', {
            'model':
            lambda: WideResNet(depth=28, widen_factor=10, sub_block1=True),
            'gdrive_id':
            '15tUx-gkZMYx7BfEOw1GY5OKC-jECIsPQ',
        }),
        ('Sehwag2020Hydra', {
            'model':
            lambda: WideResNet(depth=28, widen_factor=10, sub_block1=True),
            'gdrive_id':
            '1pi8GHwAVkxVH41hEnf0IAJb_7y-Q8a2Y',
        }),
        ('Wang2020Improving', {
            'model':
            lambda: WideResNet(depth=28, widen_factor=10, sub_block1=True),
            'gdrive_id':
            '1T939mU4kXYt5bbvM55aT4fLBvRhyzjiQ',
        }),
        ('Hendrycks2019Using', {
            'model': Hendrycks2019UsingNet,
            'gdrive_id': '1-DcJsYw2dNEOyF9epks2QS7r9nqBDEsw',
        }),
        ('Rice2020Overfitting', {
            'model': Rice2020OverfittingNet,
            'gdrive_id': '1vC_Twazji7lBjeMQvAD9uEQxi9Nx2oG-',
        }),
        ('Zhang2019Theoretically', {
            'model':
            lambda: WideResNet(depth=34, widen_factor=10, sub_block1=True),
            'gdrive_id':
            '1hPz9QQwyM7QSuWu-ANG_uXR-29xtL8t_',
        }),
        ('Engstrom2019Robustness', {
            'model': Engstrom2019RobustnessNet,
            'gdrive_id': '1etqmQsksNIWBvBQ4r8ZFk_3FJlLWr8Rr',
        }),
        ('Chen2020Adversarial', {
            'model':
            Chen2020AdversarialNet,
            'gdrive_id': [
                '1HrG22y_A9F0hKHhh2cLLvKxsQTJTLE_y',
                '1DB2ymt0rMnsMk5hTuUzoMTpMKEKWpExd',
                '1GfgzNZcC190-IrT7056IZFDB6LfMUL9m'
            ],
        }),
        ('Huang2020Self', {
            'model':
            lambda: WideResNet(depth=34, widen_factor=10, sub_block1=True),
            'gdrive_id':
            '1nInDeIyZe2G-mJFxQJ3UoclQNomWjMgm',
        }),
        ('Pang2020Boosting', {
            'model': Pang2020BoostingNet,
            'gdrive_id': '1iNWOj3MP7kGe8yTAS4XnDaDXDLt0mwqw',
        }),
        ('Wong2020Fast', {
            'model': Wong2020FastNet,
            'gdrive_id': '1Re--_lf3jCEw9bnQqGkjw3J7v2tSZKrv',
        }),
        ('Ding2020MMA', {
            'model': Ding2020MMANet,
            'gdrive_id': '19Q_rIIHXsYzxZ0WcZdqT-N2OD7MfgoZ0',
        }),
        ('Zhang2019You', {
            'model':
            lambda: WideResNet(depth=34, widen_factor=10, sub_block1=True),
            'gdrive_id':
            '1kB2qqPQ8qUNmK8VKuTOhT1X4GT46kAoA',
        }),
        ('Zhang2020Attacks', {
            'model':
            lambda: WideResNet(depth=34, widen_factor=10, sub_block1=True),
            'gdrive_id':
            '1lBVvLG6JLXJgQP2gbsTxNHl6s3YAopqk',
        }),
        ('Wu2020Adversarial_extra', {
            'model':
            lambda: WideResNet(depth=28, widen_factor=10, sub_block1=True),
            'gdrive_id':
            '1-WJWpAZLlmc4gJ8XXNf7IETjnSZzaCNp',
        }),
        ('Wu2020Adversarial', {
            'model': lambda: WideResNet(depth=34, widen_factor=10),
            'gdrive_id': '13LBcgNvhFppCFG22i1xATrahFPfMgXGf',
        }),
        ('Gowal2020Uncovering_70_16', {
            'model':
            lambda: DMWideResNet(num_classes=10,
                                 depth=70,
                                 width=16,
                                 activation_fn=Swish,
                                 mean=CIFAR10_MEAN,
                                 std=CIFAR10_STD),
            'gdrive_id':
            "1DVwKclibqzniE2Ss5_g6BY77ChG8QKzl"
        }),
        ('Gowal2020Uncovering_70_16_extra', {
            'model':
            lambda: DMWideResNet(num_classes=10,
                                 depth=70,
                                 width=16,
                                 activation_fn=Swish,
                                 mean=CIFAR10_MEAN,
                                 std=CIFAR10_STD),
            'gdrive_id':
            "1GxryYj_Or-VCDca0wgiFLz4ssXSZXQoJ"
        }),
        ('Gowal2020Uncovering_34_20', {
            'model':
            lambda: DMWideResNet(num_classes=10,
                                 depth=34,
                                 width=20,
                                 activation_fn=Swish,
                                 mean=CIFAR10_MEAN,
                                 std=CIFAR10_STD),
            'gdrive_id':
            "1YWvZO1u9_yNLFNC3JYd_TVkvrRSMER1O"
        }),
        ('Gowal2020Uncovering_28_10_extra', {
            'model':
            lambda: DMWideResNet(num_classes=10,
                                 depth=28,
                                 width=10,
                                 activation_fn=Swish,
                                 mean=CIFAR10_MEAN,
                                 std=CIFAR10_STD),
            'gdrive_id':
            "1MBAWGxiZxKt-GfqEqtLcXcd3tAxPhvV2"
        }),
        ('Sehwag2021Proxy', {
            'model': lambda: WideResNet(34, 10, sub_block1=False),
            'gdrive_id': '1QFA5fPMj2Qw4aYNG33PkFqiv_RTDWvzm',
        }),
        ('Sehwag2021Proxy_R18', {
            'model': ResNet18,
            'gdrive_id': '1-ZgoSlD_AMhtXdnUElilxVXnzK2DcHuu',
        }),
        ('Sitawarin2020Improving', {
            'model':
            lambda: WideResNet(depth=34, widen_factor=10, sub_block1=True),
            'gdrive_id':
            '12teknvo6dQGSWBaGnbNFwFO3-Y8j2eB6',
        }),
        ('Chen2020Efficient', {
            'model': Chen2020EfficientNet,
            'gdrive_id': '1c5EXpd3Kn_s6qQIbkLX3tTOOPC8VslHg',
        }),
        ('Cui2020Learnable_34_20', {
            'model':
            lambda: WideResNet(depth=34, widen_factor=20, sub_block1=True),
            'gdrive_id':
            '1y7BUxPhQjNlb4w4BUlDyYJIS4w4fsGiS'
        }),
        ('Cui2020Learnable_34_10', {
            'model':
            lambda: WideResNet(depth=34, widen_factor=10, sub_block1=True),
            'gdrive_id':
            '16s9pi_1QgMbFLISVvaVUiNfCzah6g2YV'
        }),
        ('Zhang2020Geometry', {
            'model':
            lambda: WideResNet(depth=28, widen_factor=10, sub_block1=True),
            'gdrive_id':
            '1UoG1JhbAps1MdMc6PEFiZ2yVXl_Ii5Jk'
        }),
        ('Rebuffi2021Fixing_28_10_cutmix_ddpm', {
            'model':
            lambda: DMWideResNet(num_classes=10,
                                 depth=28,
                                 width=10,
                                 activation_fn=Swish,
                                 mean=CIFAR10_MEAN,
                                 std=CIFAR10_STD),
            'gdrive_id': '1-0EChXbc6pOvx26O17av263bCeqIAz6s'
        }),
        ('Rebuffi2021Fixing_106_16_cutmix_ddpm', {
            'model':
            lambda: DMWideResNet(num_classes=10,
                                 depth=106,
                                 width=16,
                                 activation_fn=Swish,
                                 mean=CIFAR10_MEAN,
                                 std=CIFAR10_STD),
            'gdrive_id': '1-4qnkveIkeWoGdF72kpEFHETiY3y4_tF'
        }),
        ('Rebuffi2021Fixing_70_16_cutmix_ddpm', {
            'model':
            lambda: DMWideResNet(num_classes=10,
                                 depth=70,
                                 width=16,
                                 activation_fn=Swish,
                                 mean=CIFAR10_MEAN,
                                 std=CIFAR10_STD),
            'gdrive_id': '1-8CWRT-OFWyrz4T4s0I2mbFjPg8K_MUi'
        }),
        ('Rebuffi2021Fixing_70_16_cutmix_extra', {
            'model':
            lambda: DMWideResNet(num_classes=10,
                                 depth=70,
                                 width=16,
                                 activation_fn=Swish,
                                 mean=CIFAR10_MEAN,
                                 std=CIFAR10_STD),
            'gdrive_id': '1qKDTp6IJ1BUXZaRtbYuo_t0tuDl_4mLg'
        }),
        ('Sridhar2021Robust', {
            'model':
            lambda: WideResNet(depth=28, widen_factor=10, sub_block1=True),
            'gdrive_id': '1muDMpOyRlgJ7n2rhS2NpfFGp3rzjuIu0'
        }),
        ('Sridhar2021Robust_34_15', {
            'model':
            lambda: WideResNet(depth=34, widen_factor=15, sub_block1=True),
            'gdrive_id': '1-3ii3GX93YqIcmJ3VNsOgYA7ecdnSZ0Z',
        }),
<<<<<<< HEAD
        ('Rebuffi2021Fixing_R18_ddpm', {
            'model':
            lambda: DMPreActResNet(num_classes=10,
                                   depth=18,
                                   width=0,
                                   activation_fn=Swish,
                                   mean=CIFAR10_MEAN,
                                   std=CIFAR10_STD),
            'gdrive_id': '1--dxE66AsgBSUsuK2sXCTrsYUV9B5f95'
        }),
        ('Rade2021Helper_R18_extra', {
            'model':
            lambda: DMPreActResNet(num_classes=10,
                                   depth=18,
                                   width=0,
                                   activation_fn=Swish,
                                   mean=CIFAR10_MEAN,
                                   std=CIFAR10_STD),
            'gdrive_id': '1hdXk1rPJql2Oa84Kky64fMTQzng5UcTL'
        }),
        ('Rade2021Helper_R18_ddpm', {
            'model':
            lambda: DMPreActResNet(num_classes=10,
                                   depth=18,
                                   width=0,
                                   activation_fn=Swish,
                                   mean=CIFAR10_MEAN,
                                   std=CIFAR10_STD),
            'gdrive_id': '1f2yJUo-jxCQNk589frzriv6wPyrQEZdX'
        }),
        ('Rade2021Helper_extra', {
            'model':
            lambda: DMWideResNet(num_classes=10,
                                 depth=34,
                                 width=10,
                                 activation_fn=Swish,
                                 mean=CIFAR10_MEAN,
                                 std=CIFAR10_STD),
            'gdrive_id': '1GhAp-0C3ONRy9BxIe0J9vKc082vHvR7t'
        }),
        ('Rade2021Helper_ddpm', {
            'model':
            lambda: DMWideResNet(num_classes=10,
                                 depth=28,
                                 width=10,
                                 activation_fn=Swish,
                                 mean=CIFAR10_MEAN,
                                 std=CIFAR10_STD),
            'gdrive_id': '1AOF6LxnwgS5fCz_lVLYqs_wnUYuv6O7z'
        }),
    ])

l2 = OrderedDict([('Augustin2020Adversarial', {
    'model': Augustin2020AdversarialNet,
    'gdrive_id': '1oDghrzNfkStC2wr5Fq8T896yNV4wVG4d',
}),
                  ('Engstrom2019Robustness', {
                      'model': Engstrom2019RobustnessNet,
                      'gdrive_id': '1O8rGa6xOUIRwQ-M4ESrCjzknby8TM2ZE',
                  }),
                  ('Rice2020Overfitting', {
                      'model': Rice2020OverfittingNetL2,
                      'gdrive_id': '1jo-31utiYNBVzLM0NxUEWz0teo3Z0xa7',
                  }),
                  ('Rony2019Decoupling', {
                      'model': Rony2019DecouplingNet,
                      'gdrive_id': '1Oua2ZYSxNvoDrtlY9vTtRzyBWHziE4Uy',
                  }),
                  ('Standard', {
                      'model': lambda: WideResNet(depth=28, widen_factor=10),
                      'gdrive_id': '1t98aEuzeTL8P7Kpd5DIrCoCL21BNZUhC',
                  }),
                  ('Ding2020MMA', {
                      'model': Ding2020MMANet,
                      'gdrive_id': '13wgY0Q_eor52ltZ0PkfJx5BCZ8cLM52E',
                  }),
                  ('Wu2020Adversarial', {
                      'model': lambda: WideResNet(depth=34, widen_factor=10),
                      'gdrive_id': '1M5AZ0EZQt7d2AlTmsnqZcfx91-x7YEAV',
                  }),
                  ('Gowal2020Uncovering', {
                      'model':
                      lambda: DMWideResNet(num_classes=10,
                                   depth=70,
                                   width=16,
                                   activation_fn=Swish,
                                   mean=CIFAR10_MEAN,
                                   std=CIFAR10_STD),
                      'gdrive_id':
                      "1QL4SNvYydjIg1uI3VP9SyNt-2kTXRisG"
                  }),
                  ('Gowal2020Uncovering_extra', {
                      'model':
                      lambda: DMWideResNet(num_classes=10,
                                   depth=70,
                                   width=16,
                                   activation_fn=Swish,
                                   mean=CIFAR10_MEAN,
                                   std=CIFAR10_STD),
                      'gdrive_id':
                      "1pkZDCpCBShpAnx92n8PUeNOY1fSiTi0s"
                  }),
                  ('Sehwag2021Proxy', {
                      'model': lambda: WideResNet(34, 10, sub_block1=False),
                      'gdrive_id': '1UviikNzpltVFsgMuqQ8YhpmvGczGRS4S',
                  }),
                  ('Sehwag2021Proxy_R18', {
                      'model': ResNet18,
                      'gdrive_id': '1zPjjZj9wujBNkAmHHHIikem6_aIjMhXG',
                  }),
                  ('Rebuffi2021Fixing_70_16_cutmix_ddpm', {
                      'model':
                      lambda: DMWideResNet(num_classes=10,
                                           depth=70,
                                           width=16,
                                           activation_fn=Swish,
                                           mean=CIFAR10_MEAN,
                                           std=CIFAR10_STD),
                      'gdrive_id': '1-8ECIOYF4JB0ywxJOmhkefnv4TW-KuXp'
                  }),
                  ('Rebuffi2021Fixing_28_10_cutmix_ddpm', {
                      'model':
                      lambda: DMWideResNet(num_classes=10,
                                           depth=28,
                                           width=10,
                                           activation_fn=Swish,
                                           mean=CIFAR10_MEAN,
                                           std=CIFAR10_STD),
                      'gdrive_id': '1-DUKcvfDzeWwt0NK7q2XvU-dIi8up8B0'
                  }),
                  ('Rebuffi2021Fixing_70_16_cutmix_extra', {
                      'model':
                      lambda: DMWideResNet(num_classes=10,
                                           depth=70,
                                           width=16,
                                           activation_fn=Swish,
                                           mean=CIFAR10_MEAN,
                                           std=CIFAR10_STD),
                      'gdrive_id': '1JX82BDVBNO-Ffa2J37EuB8C-aFCbz708'
                  }),
                  ('Augustin2020Adversarial_34_10', {
                      'model': Augustin2020AdversarialWideNet,
                      'gdrive_id': '1qPsKS546mKcs71IEhzOS-kLpQFSFhaKL'
                  }),
                  ('Augustin2020Adversarial_34_10_extra', {
                      'model': Augustin2020AdversarialWideNet,
                      'gdrive_id': '1--1MFZja6C2iVWi9MgetYjnSIenRBLT-'
                  }),
                  ('Rebuffi2021Fixing_R18_cutmix_ddpm', {
                      'model':
                      lambda: DMPreActResNet(num_classes=10,
                                             depth=18,
                                             width=0,
                                             activation_fn=Swish,
                                             mean=CIFAR10_MEAN,
                                             std=CIFAR10_STD),
                      'gdrive_id': '1-AlwHsXU28tCOJsf9RKAZxVzbinzzQU3'
                  }),
                  ('Rade2021Helper_R18_ddpm', {
                      'model':
                      lambda: DMPreActResNet(num_classes=10,
                                             depth=18,
                                             width=0,
                                             activation_fn=Swish,
                                             mean=CIFAR10_MEAN,
                                             std=CIFAR10_STD),
                      'gdrive_id': '1VWrStAYy5CrUR18sjcpq_LKLpeqgUaoQ'
                  }),
    ])
=======
        ('Standard', {
            'model': lambda: WideResNet(depth=28, widen_factor=10),
            'gdrive_id': '1t98aEuzeTL8P7Kpd5DIrCoCL21BNZUhC',
        }),
    ])

l2 = OrderedDict([
    ('Augustin2020Adversarial', {
        'model': Augustin2020AdversarialNet,
        'gdrive_id': '1oDghrzNfkStC2wr5Fq8T896yNV4wVG4d',
    }),
    ('Engstrom2019Robustness', {
        'model': Engstrom2019RobustnessNet,
        'gdrive_id': '1O8rGa6xOUIRwQ-M4ESrCjzknby8TM2ZE',
    }),
    ('Rice2020Overfitting', {
        'model': Rice2020OverfittingNetL2,
        'gdrive_id': '1jo-31utiYNBVzLM0NxUEWz0teo3Z0xa7',
    }),
    ('Rony2019Decoupling', {
        'model': Rony2019DecouplingNet,
        'gdrive_id': '1Oua2ZYSxNvoDrtlY9vTtRzyBWHziE4Uy',
    }),
    ('Ding2020MMA', {
        'model': Ding2020MMANet,
        'gdrive_id': '13wgY0Q_eor52ltZ0PkfJx5BCZ8cLM52E',
    }),
    ('Wu2020Adversarial', {
        'model': lambda: WideResNet(depth=34, widen_factor=10),
        'gdrive_id': '1M5AZ0EZQt7d2AlTmsnqZcfx91-x7YEAV',
    }),
    ('Gowal2020Uncovering', {
        'model': lambda: DMWideResNet(num_classes=10,
                                      depth=70,
                                      width=16,
                                      activation_fn=Swish,
                                      mean=CIFAR10_MEAN,
                                      std=CIFAR10_STD),
        'gdrive_id': "1QL4SNvYydjIg1uI3VP9SyNt-2kTXRisG"
    }),
    ('Gowal2020Uncovering_extra', {
        'model': lambda: DMWideResNet(num_classes=10,
                                      depth=70,
                                      width=16,
                                      activation_fn=Swish,
                                      mean=CIFAR10_MEAN,
                                      std=CIFAR10_STD),
        'gdrive_id': "1pkZDCpCBShpAnx92n8PUeNOY1fSiTi0s"
    }),
    ('Sehwag2021Proxy', {
        'model': lambda: WideResNet(34, 10, sub_block1=False),
        'gdrive_id': '1UviikNzpltVFsgMuqQ8YhpmvGczGRS4S',
    }),
    ('Sehwag2021Proxy_R18', {
        'model': ResNet18,
        'gdrive_id': '1zPjjZj9wujBNkAmHHHIikem6_aIjMhXG',
    }),
    ('Rebuffi2021Fixing_70_16_cutmix_ddpm', {
        'model': lambda: DMWideResNet(num_classes=10,
                                      depth=70,
                                      width=16,
                                      activation_fn=Swish,
                                      mean=CIFAR10_MEAN,
                                      std=CIFAR10_STD),
        'gdrive_id': '1-8ECIOYF4JB0ywxJOmhkefnv4TW-KuXp'
    }),
    ('Rebuffi2021Fixing_28_10_cutmix_ddpm', {
        'model': lambda: DMWideResNet(num_classes=10,
                                      depth=28,
                                      width=10,
                                      activation_fn=Swish,
                                      mean=CIFAR10_MEAN,
                                      std=CIFAR10_STD),
        'gdrive_id': '1-DUKcvfDzeWwt0NK7q2XvU-dIi8up8B0'
    }),
    ('Rebuffi2021Fixing_70_16_cutmix_extra', {
        'model': lambda: DMWideResNet(num_classes=10,
                                      depth=70,
                                      width=16,
                                      activation_fn=Swish,
                                      mean=CIFAR10_MEAN,
                                      std=CIFAR10_STD),
        'gdrive_id': '1JX82BDVBNO-Ffa2J37EuB8C-aFCbz708'
    }),
    ('Standard', {
        'model': lambda: WideResNet(depth=28, widen_factor=10),
        'gdrive_id': '1t98aEuzeTL8P7Kpd5DIrCoCL21BNZUhC',
    }),
])
>>>>>>> e1a78cfa

common_corruptions = OrderedDict([
    ('Rebuffi2021Fixing_70_16_cutmix_extra_Linf', {
        'model': lambda: DMWideResNet(num_classes=10,
                                      depth=70,
                                      width=16,
                                      activation_fn=Swish,
                                      mean=CIFAR10_MEAN,
                                      std=CIFAR10_STD),
        'gdrive_id': '1qKDTp6IJ1BUXZaRtbYuo_t0tuDl_4mLg'
    }),
    ('Rebuffi2021Fixing_70_16_cutmix_extra_L2', {
        'model': lambda: DMWideResNet(num_classes=10,
                                      depth=70,
                                      width=16,
                                      activation_fn=Swish,
                                      mean=CIFAR10_MEAN,
                                      std=CIFAR10_STD),
        'gdrive_id': '1JX82BDVBNO-Ffa2J37EuB8C-aFCbz708'
    }),
    ('Hendrycks2020AugMix_WRN', {
        'model': Hendrycks2020AugMixWRNNet,
        'gdrive_id': "1wy7gSRsUZzCzj8QhmTbcnwmES_2kkNph"
    }),
    ('Hendrycks2020AugMix_ResNeXt', {
        'model': Hendrycks2020AugMixResNeXtNet,
        'gdrive_id': "1uGP3nZbL3LC160kOsxwkkt6tDd4qbZT1"
    }),
    ('Kireev2021Effectiveness_Gauss50percent', {
        'model': Kireev2021EffectivenessNet,
        'gdrive_id': '1zR6lwYLkO3TFSgeqvu_CMYTq_IS-eicQ',
    }),
    ('Kireev2021Effectiveness_AugMixNoJSD', {
        'model': Kireev2021EffectivenessNet,
        'gdrive_id': '1p_1v1Oa-FSrjHTAq63QX4WtLYETkcbdH',
    }),
    ('Kireev2021Effectiveness_RLAT', {
        'model': Kireev2021EffectivenessNet,
        'gdrive_id': '16bCDA_5Rhr6qMKHRAO5W-4nu9_10kFyF',
    }),
    ('Kireev2021Effectiveness_RLATAugMixNoJSD', {
        'model': Kireev2021EffectivenessNet,
        'gdrive_id': '1hgJuvLPSVQMbUczn8qnIphONlJePsWgU',
    }),
    ('Kireev2021Effectiveness_RLATAugMix', {
        'model': Kireev2021EffectivenessNet,
        'gdrive_id': '19HNTdqJiuNyqFqIarPejniJEjZ3RQ_nj',
    }),
    ('Standard', {
        'model': lambda: WideResNet(depth=28, widen_factor=10),
        'gdrive_id': '1t98aEuzeTL8P7Kpd5DIrCoCL21BNZUhC',
    })
])

cifar_10_models = OrderedDict([(ThreatModel.Linf, linf), (ThreatModel.L2, l2),
                               (ThreatModel.corruptions, common_corruptions)])<|MERGE_RESOLUTION|>--- conflicted
+++ resolved
@@ -510,7 +510,6 @@
             lambda: WideResNet(depth=34, widen_factor=15, sub_block1=True),
             'gdrive_id': '1-3ii3GX93YqIcmJ3VNsOgYA7ecdnSZ0Z',
         }),
-<<<<<<< HEAD
         ('Rebuffi2021Fixing_R18_ddpm', {
             'model':
             lambda: DMPreActResNet(num_classes=10,
@@ -561,216 +560,131 @@
                                  std=CIFAR10_STD),
             'gdrive_id': '1AOF6LxnwgS5fCz_lVLYqs_wnUYuv6O7z'
         }),
-    ])
-
-l2 = OrderedDict([('Augustin2020Adversarial', {
-    'model': Augustin2020AdversarialNet,
-    'gdrive_id': '1oDghrzNfkStC2wr5Fq8T896yNV4wVG4d',
-}),
-                  ('Engstrom2019Robustness', {
-                      'model': Engstrom2019RobustnessNet,
-                      'gdrive_id': '1O8rGa6xOUIRwQ-M4ESrCjzknby8TM2ZE',
-                  }),
-                  ('Rice2020Overfitting', {
-                      'model': Rice2020OverfittingNetL2,
-                      'gdrive_id': '1jo-31utiYNBVzLM0NxUEWz0teo3Z0xa7',
-                  }),
-                  ('Rony2019Decoupling', {
-                      'model': Rony2019DecouplingNet,
-                      'gdrive_id': '1Oua2ZYSxNvoDrtlY9vTtRzyBWHziE4Uy',
-                  }),
-                  ('Standard', {
-                      'model': lambda: WideResNet(depth=28, widen_factor=10),
-                      'gdrive_id': '1t98aEuzeTL8P7Kpd5DIrCoCL21BNZUhC',
-                  }),
-                  ('Ding2020MMA', {
-                      'model': Ding2020MMANet,
-                      'gdrive_id': '13wgY0Q_eor52ltZ0PkfJx5BCZ8cLM52E',
-                  }),
-                  ('Wu2020Adversarial', {
-                      'model': lambda: WideResNet(depth=34, widen_factor=10),
-                      'gdrive_id': '1M5AZ0EZQt7d2AlTmsnqZcfx91-x7YEAV',
-                  }),
-                  ('Gowal2020Uncovering', {
-                      'model':
-                      lambda: DMWideResNet(num_classes=10,
-                                   depth=70,
-                                   width=16,
-                                   activation_fn=Swish,
-                                   mean=CIFAR10_MEAN,
-                                   std=CIFAR10_STD),
-                      'gdrive_id':
-                      "1QL4SNvYydjIg1uI3VP9SyNt-2kTXRisG"
-                  }),
-                  ('Gowal2020Uncovering_extra', {
-                      'model':
-                      lambda: DMWideResNet(num_classes=10,
-                                   depth=70,
-                                   width=16,
-                                   activation_fn=Swish,
-                                   mean=CIFAR10_MEAN,
-                                   std=CIFAR10_STD),
-                      'gdrive_id':
-                      "1pkZDCpCBShpAnx92n8PUeNOY1fSiTi0s"
-                  }),
-                  ('Sehwag2021Proxy', {
-                      'model': lambda: WideResNet(34, 10, sub_block1=False),
-                      'gdrive_id': '1UviikNzpltVFsgMuqQ8YhpmvGczGRS4S',
-                  }),
-                  ('Sehwag2021Proxy_R18', {
-                      'model': ResNet18,
-                      'gdrive_id': '1zPjjZj9wujBNkAmHHHIikem6_aIjMhXG',
-                  }),
-                  ('Rebuffi2021Fixing_70_16_cutmix_ddpm', {
-                      'model':
-                      lambda: DMWideResNet(num_classes=10,
-                                           depth=70,
-                                           width=16,
-                                           activation_fn=Swish,
-                                           mean=CIFAR10_MEAN,
-                                           std=CIFAR10_STD),
-                      'gdrive_id': '1-8ECIOYF4JB0ywxJOmhkefnv4TW-KuXp'
-                  }),
-                  ('Rebuffi2021Fixing_28_10_cutmix_ddpm', {
-                      'model':
-                      lambda: DMWideResNet(num_classes=10,
-                                           depth=28,
-                                           width=10,
-                                           activation_fn=Swish,
-                                           mean=CIFAR10_MEAN,
-                                           std=CIFAR10_STD),
-                      'gdrive_id': '1-DUKcvfDzeWwt0NK7q2XvU-dIi8up8B0'
-                  }),
-                  ('Rebuffi2021Fixing_70_16_cutmix_extra', {
-                      'model':
-                      lambda: DMWideResNet(num_classes=10,
-                                           depth=70,
-                                           width=16,
-                                           activation_fn=Swish,
-                                           mean=CIFAR10_MEAN,
-                                           std=CIFAR10_STD),
-                      'gdrive_id': '1JX82BDVBNO-Ffa2J37EuB8C-aFCbz708'
-                  }),
-                  ('Augustin2020Adversarial_34_10', {
-                      'model': Augustin2020AdversarialWideNet,
-                      'gdrive_id': '1qPsKS546mKcs71IEhzOS-kLpQFSFhaKL'
-                  }),
-                  ('Augustin2020Adversarial_34_10_extra', {
-                      'model': Augustin2020AdversarialWideNet,
-                      'gdrive_id': '1--1MFZja6C2iVWi9MgetYjnSIenRBLT-'
-                  }),
-                  ('Rebuffi2021Fixing_R18_cutmix_ddpm', {
-                      'model':
-                      lambda: DMPreActResNet(num_classes=10,
-                                             depth=18,
-                                             width=0,
-                                             activation_fn=Swish,
-                                             mean=CIFAR10_MEAN,
-                                             std=CIFAR10_STD),
-                      'gdrive_id': '1-AlwHsXU28tCOJsf9RKAZxVzbinzzQU3'
-                  }),
-                  ('Rade2021Helper_R18_ddpm', {
-                      'model':
-                      lambda: DMPreActResNet(num_classes=10,
-                                             depth=18,
-                                             width=0,
-                                             activation_fn=Swish,
-                                             mean=CIFAR10_MEAN,
-                                             std=CIFAR10_STD),
-                      'gdrive_id': '1VWrStAYy5CrUR18sjcpq_LKLpeqgUaoQ'
-                  }),
-    ])
-=======
-        ('Standard', {
-            'model': lambda: WideResNet(depth=28, widen_factor=10),
-            'gdrive_id': '1t98aEuzeTL8P7Kpd5DIrCoCL21BNZUhC',
-        }),
-    ])
+])
 
 l2 = OrderedDict([
     ('Augustin2020Adversarial', {
-        'model': Augustin2020AdversarialNet,
-        'gdrive_id': '1oDghrzNfkStC2wr5Fq8T896yNV4wVG4d',
+          'model': Augustin2020AdversarialNet,
+          'gdrive_id': '1oDghrzNfkStC2wr5Fq8T896yNV4wVG4d',
     }),
     ('Engstrom2019Robustness', {
-        'model': Engstrom2019RobustnessNet,
-        'gdrive_id': '1O8rGa6xOUIRwQ-M4ESrCjzknby8TM2ZE',
+      'model': Engstrom2019RobustnessNet,
+      'gdrive_id': '1O8rGa6xOUIRwQ-M4ESrCjzknby8TM2ZE',
     }),
     ('Rice2020Overfitting', {
-        'model': Rice2020OverfittingNetL2,
-        'gdrive_id': '1jo-31utiYNBVzLM0NxUEWz0teo3Z0xa7',
+      'model': Rice2020OverfittingNetL2,
+      'gdrive_id': '1jo-31utiYNBVzLM0NxUEWz0teo3Z0xa7',
     }),
     ('Rony2019Decoupling', {
-        'model': Rony2019DecouplingNet,
-        'gdrive_id': '1Oua2ZYSxNvoDrtlY9vTtRzyBWHziE4Uy',
+      'model': Rony2019DecouplingNet,
+      'gdrive_id': '1Oua2ZYSxNvoDrtlY9vTtRzyBWHziE4Uy',
+    }),
+    ('Standard', {
+      'model': lambda: WideResNet(depth=28, widen_factor=10),
+      'gdrive_id': '1t98aEuzeTL8P7Kpd5DIrCoCL21BNZUhC',
     }),
     ('Ding2020MMA', {
-        'model': Ding2020MMANet,
-        'gdrive_id': '13wgY0Q_eor52ltZ0PkfJx5BCZ8cLM52E',
+      'model': Ding2020MMANet,
+      'gdrive_id': '13wgY0Q_eor52ltZ0PkfJx5BCZ8cLM52E',
     }),
     ('Wu2020Adversarial', {
-        'model': lambda: WideResNet(depth=34, widen_factor=10),
-        'gdrive_id': '1M5AZ0EZQt7d2AlTmsnqZcfx91-x7YEAV',
+      'model': lambda: WideResNet(depth=34, widen_factor=10),
+      'gdrive_id': '1M5AZ0EZQt7d2AlTmsnqZcfx91-x7YEAV',
     }),
     ('Gowal2020Uncovering', {
-        'model': lambda: DMWideResNet(num_classes=10,
-                                      depth=70,
-                                      width=16,
-                                      activation_fn=Swish,
-                                      mean=CIFAR10_MEAN,
-                                      std=CIFAR10_STD),
-        'gdrive_id': "1QL4SNvYydjIg1uI3VP9SyNt-2kTXRisG"
+      'model':
+      lambda: DMWideResNet(num_classes=10,
+                   depth=70,
+                   width=16,
+                   activation_fn=Swish,
+                   mean=CIFAR10_MEAN,
+                   std=CIFAR10_STD),
+      'gdrive_id':
+      "1QL4SNvYydjIg1uI3VP9SyNt-2kTXRisG"
     }),
     ('Gowal2020Uncovering_extra', {
-        'model': lambda: DMWideResNet(num_classes=10,
-                                      depth=70,
-                                      width=16,
-                                      activation_fn=Swish,
-                                      mean=CIFAR10_MEAN,
-                                      std=CIFAR10_STD),
-        'gdrive_id': "1pkZDCpCBShpAnx92n8PUeNOY1fSiTi0s"
+      'model':
+      lambda: DMWideResNet(num_classes=10,
+                   depth=70,
+                   width=16,
+                   activation_fn=Swish,
+                   mean=CIFAR10_MEAN,
+                   std=CIFAR10_STD),
+      'gdrive_id':
+      "1pkZDCpCBShpAnx92n8PUeNOY1fSiTi0s"
     }),
     ('Sehwag2021Proxy', {
-        'model': lambda: WideResNet(34, 10, sub_block1=False),
-        'gdrive_id': '1UviikNzpltVFsgMuqQ8YhpmvGczGRS4S',
+      'model': lambda: WideResNet(34, 10, sub_block1=False),
+      'gdrive_id': '1UviikNzpltVFsgMuqQ8YhpmvGczGRS4S',
     }),
     ('Sehwag2021Proxy_R18', {
-        'model': ResNet18,
-        'gdrive_id': '1zPjjZj9wujBNkAmHHHIikem6_aIjMhXG',
+      'model': ResNet18,
+      'gdrive_id': '1zPjjZj9wujBNkAmHHHIikem6_aIjMhXG',
     }),
     ('Rebuffi2021Fixing_70_16_cutmix_ddpm', {
-        'model': lambda: DMWideResNet(num_classes=10,
-                                      depth=70,
-                                      width=16,
-                                      activation_fn=Swish,
-                                      mean=CIFAR10_MEAN,
-                                      std=CIFAR10_STD),
-        'gdrive_id': '1-8ECIOYF4JB0ywxJOmhkefnv4TW-KuXp'
+      'model':
+      lambda: DMWideResNet(num_classes=10,
+                           depth=70,
+                           width=16,
+                           activation_fn=Swish,
+                           mean=CIFAR10_MEAN,
+                           std=CIFAR10_STD),
+      'gdrive_id': '1-8ECIOYF4JB0ywxJOmhkefnv4TW-KuXp'
     }),
     ('Rebuffi2021Fixing_28_10_cutmix_ddpm', {
-        'model': lambda: DMWideResNet(num_classes=10,
-                                      depth=28,
-                                      width=10,
-                                      activation_fn=Swish,
-                                      mean=CIFAR10_MEAN,
-                                      std=CIFAR10_STD),
-        'gdrive_id': '1-DUKcvfDzeWwt0NK7q2XvU-dIi8up8B0'
+      'model':
+      lambda: DMWideResNet(num_classes=10,
+                           depth=28,
+                           width=10,
+                           activation_fn=Swish,
+                           mean=CIFAR10_MEAN,
+                           std=CIFAR10_STD),
+      'gdrive_id': '1-DUKcvfDzeWwt0NK7q2XvU-dIi8up8B0'
     }),
     ('Rebuffi2021Fixing_70_16_cutmix_extra', {
-        'model': lambda: DMWideResNet(num_classes=10,
-                                      depth=70,
-                                      width=16,
-                                      activation_fn=Swish,
-                                      mean=CIFAR10_MEAN,
-                                      std=CIFAR10_STD),
-        'gdrive_id': '1JX82BDVBNO-Ffa2J37EuB8C-aFCbz708'
+      'model':
+      lambda: DMWideResNet(num_classes=10,
+                           depth=70,
+                           width=16,
+                           activation_fn=Swish,
+                           mean=CIFAR10_MEAN,
+                           std=CIFAR10_STD),
+      'gdrive_id': '1JX82BDVBNO-Ffa2J37EuB8C-aFCbz708'
+    }),
+    ('Augustin2020Adversarial_34_10', {
+      'model': Augustin2020AdversarialWideNet,
+      'gdrive_id': '1qPsKS546mKcs71IEhzOS-kLpQFSFhaKL'
+    }),
+    ('Augustin2020Adversarial_34_10_extra', {
+      'model': Augustin2020AdversarialWideNet,
+      'gdrive_id': '1--1MFZja6C2iVWi9MgetYjnSIenRBLT-'
+    }),
+    ('Rebuffi2021Fixing_R18_cutmix_ddpm', {
+      'model':
+      lambda: DMPreActResNet(num_classes=10,
+                             depth=18,
+                             width=0,
+                             activation_fn=Swish,
+                             mean=CIFAR10_MEAN,
+                             std=CIFAR10_STD),
+      'gdrive_id': '1-AlwHsXU28tCOJsf9RKAZxVzbinzzQU3'
+    }),
+    ('Rade2021Helper_R18_ddpm', {
+      'model':
+      lambda: DMPreActResNet(num_classes=10,
+                             depth=18,
+                             width=0,
+                             activation_fn=Swish,
+                             mean=CIFAR10_MEAN,
+                             std=CIFAR10_STD),
+      'gdrive_id': '1VWrStAYy5CrUR18sjcpq_LKLpeqgUaoQ'
     }),
     ('Standard', {
         'model': lambda: WideResNet(depth=28, widen_factor=10),
         'gdrive_id': '1t98aEuzeTL8P7Kpd5DIrCoCL21BNZUhC',
-    }),
+    })
 ])
->>>>>>> e1a78cfa
+
 
 common_corruptions = OrderedDict([
     ('Rebuffi2021Fixing_70_16_cutmix_extra_Linf', {
