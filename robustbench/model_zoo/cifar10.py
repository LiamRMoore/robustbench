--- conflicted
+++ resolved
@@ -9,18 +9,12 @@
     DMWideResNet, Swish
 from robustbench.model_zoo.architectures.resnet import Bottleneck, BottleneckChen2020AdversarialNet, \
     PreActBlock, \
-<<<<<<< HEAD
-    PreActBlockV2, ResNet
+    PreActBlockV2, ResNet, ResNet18
 from robustbench.model_zoo.architectures.resnext import ResNeXtBottleneck
 from robustbench.model_zoo.architectures.utils import NormalizeData, NormalizedCifarResNeXt, \
     NormalizedPreActResNet, \
     NormalizedResNet, \
     NormalizedWideResNet
-=======
-    PreActBlockV2, PreActResNet, ResNet, ResNet18
-from robustbench.model_zoo.architectures.resnext import CifarResNeXt, \
-    ResNeXtBottleneck
->>>>>>> 7d8896a8
 from robustbench.model_zoo.architectures.wide_resnet import WideResNet
 from robustbench.model_zoo.enums import ThreatModel
 
@@ -386,11 +380,11 @@
     ('Gowal2020Uncovering_28_10_extra', {
         'model': lambda: Gowal2020UncoveringNet(28, 10),
         'gdrive_id': "1MBAWGxiZxKt-GfqEqtLcXcd3tAxPhvV2"
-    }), 
+    }),
     ('Sehwag2021Proxy', {
         'model': lambda: WideResNet(34, 10, sub_block1=False),
         'gdrive_id': '1QFA5fPMj2Qw4aYNG33PkFqiv_RTDWvzm',
-    }), 
+    }),
     ('Sehwag2021Proxy_R18', {
         'model': ResNet18,
         'gdrive_id': '1-ZgoSlD_AMhtXdnUElilxVXnzK2DcHuu',
@@ -438,7 +432,7 @@
     ('Sehwag2021Proxy', {
         'model': lambda: WideResNet(34, 10, sub_block1=False),
         'gdrive_id': '1UviikNzpltVFsgMuqQ8YhpmvGczGRS4S',
-    }), 
+    }),
     ('Sehwag2021Proxy_R18', {
         'model': ResNet18,
         'gdrive_id': '1zPjjZj9wujBNkAmHHHIikem6_aIjMhXG',
