--- conflicted
+++ resolved
@@ -9,7 +9,7 @@
     DMWideResNet, Swish
 from robustbench.model_zoo.architectures.resnet import Bottleneck, BottleneckChen2020AdversarialNet, \
     NormalizedPreActResNet, NormalizedResNet, PreActBlock, \
-    PreActBlockV2, ResNet, ResNet18
+    PreActBlockV2, PreActResNet, ResNet, ResNet18
 from robustbench.model_zoo.architectures.resnext import NormalizedCifarResNeXt, ResNeXtBottleneck
 from robustbench.model_zoo.architectures.utils import NormalizeData
 from robustbench.model_zoo.architectures.wide_resnet import NormalizedWideResNet, WideResNet
@@ -78,17 +78,7 @@
         return super(Rice2020OverfittingNet, self).forward(x)
 
 
-<<<<<<< HEAD
-class Zhang2019TheoreticallyNet(WideResNet):
-    def __init__(self, depth=34, widen_factor=10):
-        super(Zhang2019TheoreticallyNet, self).__init__(depth=depth, widen_factor=widen_factor,
-                                                        sub_block1=True)
-
-
 class Engstrom2019RobustnessNet(NormalizedResNet):
-=======
-class Engstrom2019RobustnessNet(ResNet):
->>>>>>> c51d44e5
     def __init__(self):
         super(Engstrom2019RobustnessNet,
               self).__init__(Bottleneck, [3, 4, 6, 3])
@@ -181,7 +171,7 @@
         return super(Wong2020FastNet, self).forward(x)
 
 
-class NormalizeInput(nn.Module):
+class _NormalizeInput(nn.Module):
     """Needed for Ding2020MMANet."""
 
     def __init__(self):
@@ -200,76 +190,31 @@
     See the appendix of the LICENSE file specifically for this model.
     """
     def __init__(self, depth=28, widen_factor=4):
-<<<<<<< HEAD
-        self.normalize_input = NormalizeInput()
-        super(Ding2020MMANet, self).__init__(depth=depth, widen_factor=widen_factor,
-                                             sub_block1=False)
-
-    def forward(self, x):
-        x = self.normalize_input(x)
-=======
+        self.normalize_input = _NormalizeInput()
         super(Ding2020MMANet, self).__init__(depth=depth,
                                              widen_factor=widen_factor,
                                              sub_block1=False)
 
     def forward(self, x):
-        mu = x.mean(dim=(1, 2, 3), keepdim=True)
-        std = x.std(dim=(1, 2, 3), keepdim=True)
-        std_min = torch.ones_like(std) / (x.shape[1] * x.shape[2] *
-                                          x.shape[3])**.5
-        x = (x - mu) / torch.max(std, std_min)
->>>>>>> c51d44e5
+        x = self.normalize_input(x)
         return super(Ding2020MMANet, self).forward(x)
 
     def get_lipschitz_layers(self) -> Sequence[nn.Module]:
         layers = list(super().get_lipschitz_layers())
-        layers[0] = nn.Sequential(NormalizeInput(), layers[0])
+        layers[0] = nn.Sequential(_NormalizeInput(), layers[0])
         return layers
-
-
-<<<<<<< HEAD
-class Zhang2019YouNet(WideResNet):
-    def __init__(self, depth=34, widen_factor=10):
-        super(Zhang2019YouNet, self).__init__(depth=depth, widen_factor=widen_factor,
-                                              sub_block1=True)
-
-
-class StandardNet(WideResNet):
-    def __init__(self, depth=28, widen_factor=10):
-        super(StandardNet, self).__init__(depth=depth, widen_factor=widen_factor, sub_block1=False)
-
-
-class Zhang2020AttacksNet(WideResNet):
-    def __init__(self, depth=34, widen_factor=10):
-        super(Zhang2020AttacksNet, self).__init__(depth=depth, widen_factor=widen_factor,
-                                                  sub_block1=True)
 
 
 class Augustin2020AdversarialNet(NormalizedResNet):
     def __init__(self):
-        super(Augustin2020AdversarialNet, self).__init__(Bottleneck, [3, 4, 6, 3])
+        super(Augustin2020AdversarialNet,
+              self).__init__(Bottleneck, [3, 4, 6, 3])
         mu = torch.tensor(
             [0.4913997551666284, 0.48215855929893703, 0.4465309133731618])
         sigma = torch.tensor(
             [0.24703225141799082, 0.24348516474564, 0.26158783926049628])
         self.register_buffer('mu', mu.view(1, 3, 1, 1))
         self.register_buffer('sigma', sigma.view(1, 3, 1, 1))
-=======
-class Augustin2020AdversarialNet(ResNet):
-    def __init__(self):
-        super(Augustin2020AdversarialNet,
-              self).__init__(Bottleneck, [3, 4, 6, 3])
-        self.register_buffer(
-            'mu',
-            torch.tensor(
-                [0.4913997551666284, 0.48215855929893703,
-                 0.4465309133731618]).view(1, 3, 1, 1))
-        self.register_buffer(
-            'sigma',
-            torch.tensor(
-                [0.24703225141799082, 0.24348516474564,
-                 0.26158783926049628]).view(1, 3, 1, 1))
->>>>>>> c51d44e5
 
     def forward(self, x):
         x = (x - self.mu) / self.sigma
@@ -310,23 +255,7 @@
         return super(Rony2019DecouplingNet, self).forward(x)
 
 
-<<<<<<< HEAD
-class Wu2020AdversarialNet(WideResNet):
-    def __init__(self, depth=28, widen_factor=10):
-        super(Wu2020AdversarialNet, self).__init__(depth=depth, widen_factor=widen_factor,
-                                                   sub_block1=True)
-
-
-class Wu2020AdversarialNetL2(WideResNet):
-    def __init__(self, depth=34, widen_factor=10):
-        super(Wu2020AdversarialNetL2, self).__init__(depth=depth, widen_factor=widen_factor,
-                                                     sub_block1=False)
-
-
 class Kireev2021EffectivenessNet(NormalizedPreActResNet):
-=======
-class Kireev2021EffectivenessNet(PreActResNet):
->>>>>>> c51d44e5
     def __init__(self):
         super(Kireev2021EffectivenessNet, self).__init__(PreActBlockV2,
                                                          [2, 2, 2, 2],
@@ -343,7 +272,7 @@
         return super(Kireev2021EffectivenessNet, self).forward(x)
 
 
-class Chen2020EfficientNet(WideResNet):
+class Chen2020EfficientNet(NormalizedWideResNet):
     def __init__(self, depth=34, widen_factor=10):
         super().__init__(depth=depth,
                          widen_factor=widen_factor,
@@ -360,171 +289,6 @@
         return super().forward(x)
 
 
-<<<<<<< HEAD
-linf = OrderedDict([
-    ('Carmon2019Unlabeled', {
-        'model': Carmon2019UnlabeledNet,
-        'gdrive_id': '15tUx-gkZMYx7BfEOw1GY5OKC-jECIsPQ',
-    }),
-    ('Sehwag2020Hydra', {
-        'model': Sehwag2020PruningNet,
-        'gdrive_id': '1pi8GHwAVkxVH41hEnf0IAJb_7y-Q8a2Y',
-    }),
-    ('Wang2020Improving', {
-        'model': Wang2020ImprovingNet,
-        'gdrive_id': '1T939mU4kXYt5bbvM55aT4fLBvRhyzjiQ',
-    }),
-    ('Hendrycks2019Using', {
-        'model': Hendrycks2019UsingNet,
-        'gdrive_id': '1-DcJsYw2dNEOyF9epks2QS7r9nqBDEsw',
-    }),
-    ('Rice2020Overfitting', {
-        'model': Rice2020OverfittingNet,
-        'gdrive_id': '1vC_Twazji7lBjeMQvAD9uEQxi9Nx2oG-',
-    }),
-    ('Zhang2019Theoretically', {
-        'model': Zhang2019TheoreticallyNet,
-        'gdrive_id': '1hPz9QQwyM7QSuWu-ANG_uXR-29xtL8t_',
-    }),
-    ('Engstrom2019Robustness', {
-        'model': Engstrom2019RobustnessNet,
-        'gdrive_id': '1etqmQsksNIWBvBQ4r8ZFk_3FJlLWr8Rr',
-    }),
-    ('Chen2020Adversarial', {
-        'model': Chen2020AdversarialNet,
-        'gdrive_id': ['1HrG22y_A9F0hKHhh2cLLvKxsQTJTLE_y',
-                      '1DB2ymt0rMnsMk5hTuUzoMTpMKEKWpExd',
-                      '1GfgzNZcC190-IrT7056IZFDB6LfMUL9m'],
-    }),
-    ('Huang2020Self', {
-        'model': Huang2020SelfNet,
-        'gdrive_id': '1nInDeIyZe2G-mJFxQJ3UoclQNomWjMgm',
-    }),
-    ('Pang2020Boosting', {
-        'model': Pang2020BoostingNet,
-        'gdrive_id': '1iNWOj3MP7kGe8yTAS4XnDaDXDLt0mwqw',
-    }),
-    ('Wong2020Fast', {
-        'model': Wong2020FastNet,
-        'gdrive_id': '1Re--_lf3jCEw9bnQqGkjw3J7v2tSZKrv',
-    }),
-    ('Ding2020MMA', {
-        'model': Ding2020MMANet,
-        'gdrive_id': '19Q_rIIHXsYzxZ0WcZdqT-N2OD7MfgoZ0',
-    }),
-    ('Zhang2019You', {
-        'model': Zhang2019YouNet,
-        'gdrive_id': '1kB2qqPQ8qUNmK8VKuTOhT1X4GT46kAoA',
-    }),
-    ('Standard', {
-        'model': StandardNet,
-        'gdrive_id': '1t98aEuzeTL8P7Kpd5DIrCoCL21BNZUhC',
-    }),
-    ('Zhang2020Attacks', {
-        'model': Zhang2020AttacksNet,
-        'gdrive_id': '1lBVvLG6JLXJgQP2gbsTxNHl6s3YAopqk',
-    }),
-    ('Wu2020Adversarial_extra', {
-        'model': Wu2020AdversarialNet,
-        'gdrive_id': '1-WJWpAZLlmc4gJ8XXNf7IETjnSZzaCNp',
-    }),
-    ('Wu2020Adversarial', {
-        'model': Wu2020AdversarialNetL2,
-        'gdrive_id': '13LBcgNvhFppCFG22i1xATrahFPfMgXGf',
-    }),
-    ('Gowal2020Uncovering_70_16', {
-        'model': Gowal2020UncoveringNet,
-        'gdrive_id': "1DVwKclibqzniE2Ss5_g6BY77ChG8QKzl"
-    }),
-    ('Gowal2020Uncovering_70_16_extra', {
-        'model': Gowal2020UncoveringNet,
-        'gdrive_id': "1GxryYj_Or-VCDca0wgiFLz4ssXSZXQoJ"
-    }),
-    ('Gowal2020Uncovering_34_20', {
-        'model': lambda: Gowal2020UncoveringNet(34, 20),
-        'gdrive_id': "1YWvZO1u9_yNLFNC3JYd_TVkvrRSMER1O"
-    }),
-    ('Gowal2020Uncovering_28_10_extra', {
-        'model': lambda: Gowal2020UncoveringNet(28, 10),
-        'gdrive_id': "1MBAWGxiZxKt-GfqEqtLcXcd3tAxPhvV2"
-    }),
-    ('Sehwag2021Proxy', {
-        'model': lambda: WideResNet(34, 10, sub_block1=False),
-        'gdrive_id': '1QFA5fPMj2Qw4aYNG33PkFqiv_RTDWvzm',
-    }),
-    ('Sehwag2021Proxy_R18', {
-        'model': ResNet18,
-        'gdrive_id': '1-ZgoSlD_AMhtXdnUElilxVXnzK2DcHuu',
-    }),
-    ('Sitawarin2020Improving', {
-        'model': lambda: WideResNet(depth=34, widen_factor=10, sub_block1=True),
-        'gdrive_id': '12teknvo6dQGSWBaGnbNFwFO3-Y8j2eB6',
-    }),
-    ('Chen2020Efficient', {
-        'model': Chen2020EfficientNet,
-        'gdrive_id': '1c5EXpd3Kn_s6qQIbkLX3tTOOPC8VslHg',
-    }),
-    ('Cui2020Learnable_34_20', {
-        'model': lambda: WideResNet(depth=34, widen_factor=20, sub_block1=True),
-        'gdrive_id': '1y7BUxPhQjNlb4w4BUlDyYJIS4w4fsGiS'
-    }),
-    ('Cui2020Learnable_34_10', {
-        'model': lambda: WideResNet(depth=34, widen_factor=10, sub_block1=True),
-        'gdrive_id': '16s9pi_1QgMbFLISVvaVUiNfCzah6g2YV'
-    }),
-    ('Zhang2020Geometry', {
-        'model': lambda: WideResNet(depth=28, widen_factor=10, sub_block1=True),
-        'gdrive_id': '1UoG1JhbAps1MdMc6PEFiZ2yVXl_Ii5Jk'
-    }),
-])
-
-l2 = OrderedDict([
-    ('Augustin2020Adversarial', {
-        'model': Augustin2020AdversarialNet,
-        'gdrive_id': '1oDghrzNfkStC2wr5Fq8T896yNV4wVG4d',
-    }),
-    ('Engstrom2019Robustness', {
-        'model': Engstrom2019RobustnessNet,
-        'gdrive_id': '1O8rGa6xOUIRwQ-M4ESrCjzknby8TM2ZE',
-    }),
-    ('Rice2020Overfitting', {
-        'model': Rice2020OverfittingNetL2,
-        'gdrive_id': '1jo-31utiYNBVzLM0NxUEWz0teo3Z0xa7',
-    }),
-    ('Rony2019Decoupling', {
-        'model': Rony2019DecouplingNet,
-        'gdrive_id': '1Oua2ZYSxNvoDrtlY9vTtRzyBWHziE4Uy',
-    }),
-    ('Standard', {
-        'model': StandardNet,
-        'gdrive_id': '1t98aEuzeTL8P7Kpd5DIrCoCL21BNZUhC',
-    }),
-    ('Ding2020MMA', {
-        'model': Ding2020MMANet,
-        'gdrive_id': '13wgY0Q_eor52ltZ0PkfJx5BCZ8cLM52E',
-    }),
-    ('Wu2020Adversarial', {
-        'model': Wu2020AdversarialNetL2,
-        'gdrive_id': '1M5AZ0EZQt7d2AlTmsnqZcfx91-x7YEAV',
-    }),
-    ('Gowal2020Uncovering', {
-        'model': Gowal2020UncoveringNet,
-        'gdrive_id': "1QL4SNvYydjIg1uI3VP9SyNt-2kTXRisG"
-    }),
-    ('Gowal2020Uncovering_extra', {
-        'model': Gowal2020UncoveringNet,
-        'gdrive_id': "1pkZDCpCBShpAnx92n8PUeNOY1fSiTi0s"
-    }),
-    ('Sehwag2021Proxy', {
-        'model': lambda: WideResNet(34, 10, sub_block1=False),
-        'gdrive_id': '1UviikNzpltVFsgMuqQ8YhpmvGczGRS4S',
-    }),
-    ('Sehwag2021Proxy_R18', {
-        'model': ResNet18,
-        'gdrive_id': '1zPjjZj9wujBNkAmHHHIikem6_aIjMhXG',
-    })
-])
-=======
 linf = OrderedDict(
     [
         ('Andriushchenko2020Understanding', {
@@ -833,7 +597,6 @@
                       'gdrive_id': '1JX82BDVBNO-Ffa2J37EuB8C-aFCbz708'
                   }),
     ])
->>>>>>> c51d44e5
 
 common_corruptions = OrderedDict([
     ('Hendrycks2020AugMix_WRN', {
@@ -866,13 +629,5 @@
     })
 ])
 
-<<<<<<< HEAD
-cifar_10_models = OrderedDict([
-    (ThreatModel.Linf, linf),
-    (ThreatModel.L2, l2),
-    (ThreatModel.corruptions, common_corruptions)
-])
-=======
 cifar_10_models = OrderedDict([(ThreatModel.Linf, linf), (ThreatModel.L2, l2),
-                               (ThreatModel.corruptions, common_corruptions)])
->>>>>>> c51d44e5
+                               (ThreatModel.corruptions, common_corruptions)])