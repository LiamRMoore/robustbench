--- conflicted
+++ resolved
@@ -1,32 +1,21 @@
 from collections import OrderedDict
+from typing import Sequence
 
 import torch
+from torch import nn
 
 from robustbench.model_zoo.architectures.dm_wide_resnet import CIFAR100_MEAN, CIFAR100_STD, \
     DMWideResNet, Swish
-<<<<<<< HEAD
-from robustbench.model_zoo.architectures.resnet import NormalizedPreActResNet, PreActBlock
-from robustbench.model_zoo.architectures.resnext import NormalizedCifarResNeXt, ResNeXtBottleneck
+from robustbench.model_zoo.architectures.resnet import NormalizedPreActResNet, PreActBlock, \
+    PreActResNet
+from robustbench.model_zoo.architectures.resnext import CifarResNeXt, NormalizedCifarResNeXt, \
+    ResNeXtBottleneck
+from robustbench.model_zoo.architectures.utils import NormalizeData
 from robustbench.model_zoo.architectures.wide_resnet import NormalizedWideResNet, WideResNet
 from robustbench.model_zoo.enums import ThreatModel
 
 
-class Gowal2020UncoveringNet(DMWideResNet):
-    def __init__(self, depth=70, width=16):
-        super().__init__(num_classes=100, depth=depth, width=width, activation_fn=Swish,
-                         mean=CIFAR100_MEAN, std=CIFAR100_STD)
-
-
 class Chen2020EfficientNet(NormalizedWideResNet):
-=======
-from robustbench.model_zoo.architectures.resnet import PreActBlock, PreActResNet
-from robustbench.model_zoo.architectures.resnext import CifarResNeXt, ResNeXtBottleneck
-from robustbench.model_zoo.architectures.wide_resnet import WideResNet
-from robustbench.model_zoo.enums import ThreatModel
-
-
-class Chen2020EfficientNet(WideResNet):
->>>>>>> c51d44e5
     def __init__(self, depth=34, widen_factor=10):
         super().__init__(depth=depth,
                          widen_factor=widen_factor,
@@ -84,7 +73,7 @@
         return super(Rice2020OverfittingNet, self).forward(x)
 
 
-class Hendrycks2019UsingNet(WideResNet):
+class Hendrycks2019UsingNet(NormalizedWideResNet):
     def __init__(self, depth=28, widen_factor=10):
         super(Hendrycks2019UsingNet, self).__init__(depth=depth,
                                                     widen_factor=widen_factor,
@@ -94,6 +83,12 @@
     def forward(self, x):
         x = 2. * x - 1.
         return super(Hendrycks2019UsingNet, self).forward(x)
+
+    def get_lipschitz_layers(self) -> Sequence[nn.Module]:
+        layers = list(super().get_lipschitz_layers())
+        norm_layer = NormalizeData(torch.Tensor([0.5]), torch.Tensor([0.5]))
+        layers[0] = nn.Sequential(norm_layer, layers[0])
+        return layers
 
 
 class Hendrycks2020AugMixResNeXtNet(NormalizedCifarResNeXt):
@@ -185,7 +180,7 @@
         '1hbpwans776KM1SMbOxISkDx0KR0DW8EN'
     }),
     ('Hendrycks2019Using', {
-        'model': Hendrycks2019UsingNet, 
+        'model': Hendrycks2019UsingNet,
         'gdrive_id': '1If3tppQsCe5dN8Vbo9ff0tjlKQTTrShd'
     }),
     ('Rice2020Overfitting', {
