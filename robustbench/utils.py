--- conflicted
+++ resolved
@@ -118,11 +118,6 @@
 
     lower_model_name = model_name.lower().replace('-', '_')
     timm_model_name = f"{lower_model_name}_{dataset_.value.lower()}_{threat_model_.value.lower()}"
-<<<<<<< HEAD
-    
-=======
-
->>>>>>> 27d8e51c
     if timm.is_model(timm_model_name):
         return timm.create_model(timm_model_name,
                                  num_classes=DATASET_CLASSES[dataset_],
